# Changelog

All notable changes to this project will be documented in this file.

The format is based on [Keep a Changelog](https://keepachangelog.com/en/1.0.0/),
and this project adheres to [Semantic Versioning](https://semver.org/spec/v2.0.0.html).

## [Unreleased]

<<<<<<< HEAD
## [3.1.0] - 2025-07-28
### Added
- **Enhanced Error Handling System** - Complete rewrite of error handling to match OpenAI API format exactly
- **New Error Classes** - Added `ModelNotFoundError` for better error categorization
- **Unified Error Conversion** - New `toOpenAIError()` function for consistent error formatting
- **Error Response Helper** - Added `createErrorResponseFromError()` for automatic error conversion

### Changed
- **Error Response Format** - All errors now include proper `param` field indicating which parameter caused the error
- **Error Codes** - Added specific error codes like `model_not_found`, `invalid_api_key`, `rate_limit_exceeded`
- **Global Error Handler** - Simplified to use unified error conversion for all error types
- **Error Parameters** - Updated `createErrorResponse()` to accept `param` parameter

### Fixed
- **OpenAI API Compatibility** - Error responses now fully match OpenAI's error format specification
- **Missing Error Fields** - Fixed missing `param` and `code` fields in error responses
- **Error Type Consistency** - Ensured correct error types (`invalid_request_error`, `rate_limit_error`, `api_error`)

### Technical Details
- Centralized error handling logic in `src/utils/errors.ts`
- Updated all handlers to throw typed errors instead of returning error responses
- Global error handler now uses unified error formatting for consistency
- Better TypeScript support with proper error class hierarchy
=======
## [3.0.1] - 2025-07-26
### Fixed
- **Image URL Processing** - Fixed User-Agent header issue preventing image downloads from certain websites
- **Image Placeholder Text** - Removed unnecessary Chinese placeholder text from image processing logic
- **HTTP Image Support** - Enhanced support for HTTP/HTTPS image URLs with proper headers

### Changed
- Improved `processImageUrl` function to include proper User-Agent header for better compatibility
- Cleaned up `extractTextFromContent` function to remove redundant image indicators
- Enhanced error handling for image URL fetching
>>>>>>> 20cad82f

## [3.0.0] - 2025-07-25
### 🎉 Major Release - Hono Framework Migration

This release represents a complete architectural overhaul, migrating from native Cloudflare Workers to the Hono framework while maintaining 100% API compatibility.

### Added
- **Hono Framework Integration** - Modern web framework with superior type safety and middleware support
- **Enhanced Type System** - Comprehensive TypeScript types with `HonoEnv` environment definitions
- **Unified Middleware Architecture**:
  - Global error handling middleware with structured error responses
  - CORS middleware using Hono's built-in support
  - Authentication middleware for consistent API key validation
  - Rate limiting middleware adapted from existing implementation
- **Modular Route Structure** - Clean separation of routes in dedicated files (`src/routes/`)
- **Custom Error Classes** - `ValidationError`, `AuthenticationError`, `RateLimitError`, `ApiError`
- **Enhanced Error Logging** - Detailed error tracking with stack traces and request context
- **Image Generation Authentication** - Added missing auth middleware to image generation endpoint

### Changed
- **Complete Architecture Rewrite** - Migrated from manual routing to Hono's declarative routing
- **Middleware Execution Order** - Proper middleware chain with error handler at the outermost layer
- **Error Response Format** - Standardized error responses matching OpenAI API format:
  ```json
  {
    "error": {
      "message": "Error description",
      "type": "error_type",
      "param": null,
      "code": "error_code"
    }
  }
  ```
- **File Organization** - New structure with `src/routes/`, dedicated middleware files, and enhanced types
- **Request Processing Flow** - Cleaner, more maintainable request handling pipeline
- **Dependencies** - Added `hono@^4.8.5` and `prettier@^3.6.2` as dev dependency

### Fixed
- **Authentication Error Handling** - Properly returns 401 with structured error when API key is missing
- **Image Generation Errors** - Better error messages with upstream API error details
- **JSON Parsing Errors** - Graceful handling of invalid JSON in request bodies
- **Unhandled Exceptions** - Global error catcher ensures all errors return structured responses

### Technical Details
- **Breaking Changes**: None - maintains full API compatibility
- **Performance**: Maintained edge performance characteristics
- **Type Safety**: Full TypeScript support with enhanced type definitions
- **Middleware Pattern**: Composable middleware with proper error boundaries

### Migration Notes
While this is a major version bump due to the architectural changes, the API remains 100% compatible. No changes are required for existing API consumers.

## [2.11.0] - 2025-07-24
### Added
- **Web Search Integration with `:online` Model Suffix**
  - Add `:online` suffix to any supported model name to enable web search functionality
  - Example usage: `gpt-4o:online`, `claude-3-5-sonnet-20240620:online`
  - Real-time information retrieval with search results integrated into AI responses
  - Supported on both `/v1/chat/completions` and `/v1/responses` endpoints
  - Full streaming support for web search enabled requests
- **Web Search Configuration Options**
  - `WEB_SEARCH_NUM_OF_SITE` environment variable (default: 1)
  - `WEB_SEARCH_MAX_WORD` environment variable (default: 500)
- **Graceful Degradation System**
  - Automatic fallback to standard mode when API doesn't support webSearch parameters
  - `X-WebSearch-Degraded` response header to indicate when degradation occurred
  - Enhanced error logging for monitoring and debugging

### Changed
- Enhanced `OneMinApiService` to support webSearch parameters in both chat and streaming requests
- Updated `ChatHandler` and `ResponseHandler` to integrate model name parsing
- Improved error handling with detailed validation messages for invalid model formats

### Technical
- Added `src/utils/model-parser.ts` - ModelParser class for parsing `:online` suffix and validation
- Updated `src/services/onemin-api.ts` - Added webSearch parameter support and graceful degradation
- Updated `src/handlers/chat.ts` - Integrated model parsing for chat completions
- Updated `src/handlers/responses.ts` - Integrated model parsing for structured responses
- Updated `src/types/env.ts` - Added optional web search configuration environment variables
- Enhanced error handling with automatic retry logic for unsupported webSearch parameters

## [2.10.0] - 2025-07-24
### Added
- New OpenAI models support:
  - `o3-mini`
  - `o4-mini`
  - `gpt-4.5-preview`
  - `gpt-4.1`
  - `gpt-4.1-nano`
  - `gpt-4.1-mini`
- New Claude models support:
  - `claude-3-5-haiku-20241022`
  - `claude-3-7-sonnet-20250219`
- New Gemini models support:
  - `gemini-2.0-flash`
  - `gemini-2.0-flash-lite`
  - `gemini-2.5-flash`
  - `gemini-2.5-pro`
  - `gemini-2.5-flash-preview-05-20`
  - `gemini-2.5-pro-preview-05-06`
- New Meta models support:
  - `meta/meta-llama-3.1-405b-instruct`
  - `meta/llama-4-maverick-instruct`
  - `meta/llama-4-scout-instruct`
- New DeepSeek models support:
  - `deepseek-chat`
  - `deepseek-reasoner`
- New Perplexity Sonar models support:
  - `sonar-reasoning-pro`
  - `sonar-reasoning`
  - `sonar-pro`
  - `sonar`
- New Flux model support:
  - `flux-1.1-pro`
- New Midjourney model support:
  - `midjourney_6_1`

## [2.9.0] - 2025-01-27
### Added
- **OpenAI Responses API** support (`/v1/responses`)
  - Structured output support with JSON objects and JSON schema validation
  - Reasoning effort control (low, medium, high)
  - Enhanced prompting for structured responses
  - Vision support with image inputs (same as Chat Completions)
  - Rate limiting and API key validation
- New `ResponseRequest` interface for Responses API
- `ResponseHandler` class for handling structured outputs and reasoning requests
- Enhanced system prompting based on response format and reasoning effort
- JSON parsing and validation for structured responses

### Changed
- Updated root endpoint to display all available API endpoints
- Enhanced API documentation with Responses API examples
- Improved error handling for structured response parsing

### Technical
- Added `src/handlers/responses.ts` - Main Responses API handler
- Updated `src/constants/config.ts` - Added RESPONSES endpoint constant
- Updated `src/types/requests.ts` - Added ResponseRequest interface
- Updated `src/index.ts` - Added routing and rate limiting for responses endpoint
- Updated `src/handlers/index.ts` - Exported ResponseHandler
- Created comprehensive testing documentation for both APIs

## [2.8.0] - 2025-01-27
### Changed
- Replaced custom UUID generation with native Cloudflare Workers Web Crypto API
- Removed `generateUUID()` wrapper function in favor of direct `crypto.randomUUID()` usage
- Simplified codebase by eliminating unnecessary UUID utility file

### Technical
- Deleted `src/utils/uuid.ts` file
- Updated all UUID generation calls to use `crypto.randomUUID()` directly
- Improved performance and security with native cryptographic UUID generation

## [2.7.0] - 2025-07-15
### Added
- New Claude models support:
  - `claude-sonnet-4-20250514`
  - `claude-opus-4-20250514`

## [2.6.0] - 2025-07-05
### Added
- New Gemini models support:
  - `gemini-2.0-flash`
  - `gemini-2.0-flash-lite`
  - `gemini-2.5-flash-preview-05-20`
  - `gemini-2.5-flash-preview-04-17`
  - `gemini-2.5-pro-preview-05-06`
- New Perplexity Sonar models support:
  - `sonar-reasoning-pro`
  - `sonar-reasoning`
  - `sonar-pro`
  - `sonar`

## [2.5.0] - 2025-07-04
### Added
- Image search capability
- Enhanced image processing and search functionality

## [2.0.0] - 2025-07-03
### Added
- Initial release
- 1min.ai API integration support
- Image generation functionality
- Cloudflare Workers deployment support
- Basic middleware and handler architecture
- Token validation and management features

### Changed
- Updated API response handling logic to use `temporaryUrl` field instead of `images` array

### Technical
- Established TypeScript project structure
- Configured Wrangler deployment environment
- Implemented modular architecture (handlers, services, middleware, utils)<|MERGE_RESOLUTION|>--- conflicted
+++ resolved
@@ -7,7 +7,6 @@
 
 ## [Unreleased]
 
-<<<<<<< HEAD
 ## [3.1.0] - 2025-07-28
 ### Added
 - **Enhanced Error Handling System** - Complete rewrite of error handling to match OpenAI API format exactly
@@ -31,7 +30,7 @@
 - Updated all handlers to throw typed errors instead of returning error responses
 - Global error handler now uses unified error formatting for consistency
 - Better TypeScript support with proper error class hierarchy
-=======
+
 ## [3.0.1] - 2025-07-26
 ### Fixed
 - **Image URL Processing** - Fixed User-Agent header issue preventing image downloads from certain websites
@@ -42,7 +41,6 @@
 - Improved `processImageUrl` function to include proper User-Agent header for better compatibility
 - Cleaned up `extractTextFromContent` function to remove redundant image indicators
 - Enhanced error handling for image URL fetching
->>>>>>> 20cad82f
 
 ## [3.0.0] - 2025-07-25
 ### 🎉 Major Release - Hono Framework Migration
